--- conflicted
+++ resolved
@@ -66,10 +66,7 @@
         self,
         dataset: Dataset,
         working_dir: str,
-<<<<<<< HEAD
         parse_func_hash: str,
-=======
->>>>>>> bb5edc3d
         prompt_formatter: PromptFormatter,
     ) -> Dataset:
         """
