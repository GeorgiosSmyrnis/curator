import asyncio
import datetime
import glob
import json
import logging
from dataclasses import dataclass, field
from typing import Callable

<<<<<<< HEAD
import glob
import os
=======
import aiofiles
>>>>>>> 83280966
import litellm
from openai import AsyncOpenAI
from openai.types import Batch
from tqdm import tqdm

from bespokelabs.curator.dataset import Dataset
from bespokelabs.curator.prompter.prompt_formatter import PromptFormatter
from bespokelabs.curator.request_processor.base_request_processor import (
    BaseRequestProcessor,
    GenericRequest,
    GenericResponse,
    parse_response_message,
)
from bespokelabs.curator.request_processor.event_loop import run_in_event_loop
from bespokelabs.curator.request_processor.generic_response import TokenUsage

logger = logging.getLogger(__name__)

MAX_REQUESTS_PER_BATCH = 50_000
MAX_BYTES_PER_BATCH = 200 * 1024 * 1024

# NOTE(Ryan): This allows us to stay under the rate limit when submitting ~1,000 batches at a time
# When submitting >1,000 batches the batch submission and batch download operations get rate limited
MAX_CONCURRENT_BATCH_OPERATIONS = 100
MAX_RETRIES_PER_OPERATION = 50


class OpenAIBatchRequestProcessor(BaseRequestProcessor):
    def __init__(
        self,
        batch_size: int,
        model: str,
        delete_successful_batch_files: bool,
        delete_failed_batch_files: bool,
        temperature: float | None = None,
        top_p: float | None = None,
        batch_check_interval: int = 60,
        url: str = "https://api.openai.com/v1/chat/completions",
        presence_penalty: float | None = None,
        frequency_penalty: float | None = None,
    ):
        if batch_size > MAX_REQUESTS_PER_BATCH:
            raise ValueError(
                f"batch_size {batch_size} is greater than the maximum of "
                f"{MAX_REQUESTS_PER_BATCH:,} requests per batch that OpenAI supports. "
                f"Please set your batch_size to be less than or equal to {MAX_REQUESTS_PER_BATCH:,}."
            )
        super().__init__(batch_size)
        self.model = model
        self.url: str = url
        self.check_interval: int = batch_check_interval
        self.temperature: float | None = temperature
        self.top_p: float | None = top_p
        self.presence_penalty: float | None = presence_penalty
        self.frequency_penalty: float | None = frequency_penalty
        self.delete_successful_batch_files: bool = delete_successful_batch_files
        self.delete_failed_batch_files: bool = delete_failed_batch_files

    def get_rate_limits(self) -> dict:
        """
        Function to get rate limits for a given annotator. Not available via response headers, so
        the following is based on tier 5 limits on Nov 6th, 2024.

        These rate limits vary per model
        and are determined by your organization's usage tier. View the following:
        https://platform.openai.com/docs/guides/rate-limits/usage-tiers
        https://platform.openai.com/settings/organization/limits

        Args:
            model (str): The model for which to get the rate limits.
            request_url (str): The request URL for which to get the rate limits.

        Returns:
            tuple[int, int]: A tuple containing the maximum number of requests and tokens per minute.
        """
        model_tpd = {
            "gpt-3.5-turbo": 5_000_000_000,
            "gpt-3.5-turbo-0125": 5_000_000_000,
            "gpt-3.5-turbo-1106": 5_000_000_000,
            "gpt-3.5-turbo-16k": 5_000_000_000,
            "gpt-3.5-turbo-instruct": 200_000,
            "gpt-3.5-turbo-instruct-0914": 200_000,
            "gpt-4": 150_000_000,
            "gpt-4-0613": 150_000_000,
            "gpt-4-turbo": 300_000_000,
            "gpt-4o": 10_000_000_000,
            "gpt-4o-mini": 15_000_000_000,
        }

        if self.model not in model_tpd:
            tpd = 1_000_000_000
        else:
            tpd = model_tpd[self.model]

        logger.info(f"Automatically set max_tokens_per_day to {tpd}, model: {self.model} ")

        rate_limits = {"max_tokens_per_day": tpd}

        return rate_limits

    def create_api_specific_request(self, generic_request: GenericRequest) -> dict:
        """
        Creates an API-specific request body from a generic request body.

        This function transforms a GenericRequest into the format expected by OpenAI's batch API.
        It handles both standard requests and those with JSON schema response formats.

        Args:
            generic_request (GenericRequest): The generic request object containing model, messages,
                and optional response format.

        Returns:
            dict: API specific request body formatted for OpenAI's batch API, including:
                - custom_id: String identifier from the original row index
                - method: Always "POST"
                - url: OpenAI chat completions endpoint
                - body: Request parameters including model, messages, and optional formatting
        """
        # NOTE(Ryan): We can have a shared place that creates the body (since it is the same for both openai online and batch).
        if generic_request.response_format:
            body = {
                "model": generic_request.model,
                "messages": generic_request.messages,
                "response_format": {
                    "type": "json_schema",
                    "json_schema": {
                        # NOTE(Ryan): we are not using strict: True
                        "name": "output_schema",
                        "schema": generic_request.response_format,
                    },
                },
            }
        else:
            body = {
                "model": generic_request.model,
                "messages": generic_request.messages,
            }

        if self.temperature is not None:
            body["temperature"] = self.temperature

        if self.top_p is not None:
            body["top_p"] = self.top_p

        if self.presence_penalty is not None:
            body["presence_penalty"] = self.presence_penalty

        if self.frequency_penalty is not None:
            body["frequency_penalty"] = self.frequency_penalty

        request = {
            "custom_id": str(generic_request.original_row_idx),
            "method": "POST",
            "url": "/v1/chat/completions",
            "body": body,
        }

        return request

    def requests_from_generic_request_file(self, request_file: str) -> list[dict]:
        """
        Reads and converts generic requests from a file into API-specific request format.

        Args:
            request_file (str): Path to the file containing generic requests in JSONL format.

        Returns:
            list[dict]: List of API-specific request bodies ready for batch submission.
        """
        api_specific_requests = []

        with open(request_file, "r") as file:
            for line in file:
                request = GenericRequest.model_validate_json(line.strip())
                api_specific_request = self.create_api_specific_request(request)
                api_specific_requests.append(json.dumps(api_specific_request))

        return api_specific_requests

    def generic_response_file_from_responses(
        self, responses: str, batch: Batch, response_file: str
    ) -> str | None:
        """Processes API-specific responses and creates a generic response file.

        Takes raw API responses from a batch request and converts them into GenericResponse objects,
        writing them to a response file. Handles both successful and failed responses, including
        token usage tracking and cost calculation.

        Args:
            responses (str): Raw response text from the API containing JSONL formatted responses.
            batch (Batch): The OpenAI batch object containing metadata about the request batch.
            response_file (str): Path where the generic response file should be written.

        Returns:
            str | None: Path to the created response file, or None if creation failed.

        Note:
            The response file will contain one GenericResponse per line in JSONL format.
            Failed requests will have response_message=None and include error details.
            Costs are calculated using litellm with 50% discount applied for batch requests.
        """
        request_file = batch.metadata["request_file_name"]
        generic_request_map = {}
        batch_created_at = datetime.datetime.fromtimestamp(batch.created_at)
        with open(request_file, "r") as f:
            for line in f:
                generic_request = GenericRequest.model_validate_json(line)
                generic_request_map[generic_request.original_row_idx] = generic_request

        with open(response_file, "w") as f:
            for raw_response in responses.text.splitlines():
                raw_response = json.loads(raw_response)
                request_idx = int(raw_response["custom_id"])
                generic_request = generic_request_map[request_idx]

                if raw_response["response"]["status_code"] != 200:
                    logger.warning(
                        f"Request {generic_request} failed with status code {raw_response['response']['status_code']}"
                    )
                    generic_response = GenericResponse(
                        response_message=None,
                        response_errors=[
                            f"Request {generic_request} failed with status code {raw_response['response']['status_code']}"
                        ],
                        raw_response=raw_response,
                        raw_request=None,
                        generic_request=generic_request,
                        created_at=batch_created_at,
                        finished_at=datetime.datetime.now(),
                        token_usage=None,
                        response_cost=None,
                    )
                else:
                    response_body = raw_response["response"]["body"]
                    choices = response_body["choices"]
                    usage = response_body.get("usage", {})

                    token_usage = TokenUsage(
                        prompt_tokens=usage.get("prompt_tokens", 0),
                        completion_tokens=usage.get("completion_tokens", 0),
                        total_tokens=usage.get("total_tokens", 0),
                    )

                    # Calculate cost using litellm (50% off for batch)
                    cost = (
                        litellm.completion_cost(
                            model=generic_request.model,
                            prompt=str(generic_request.messages),
                            completion=choices[0]["message"]["content"],
                        )
                        * 0.5
                    )

                    response_message = choices[0]["message"]["content"]
                    response_message, response_errors = parse_response_message(
                        response_message, self.prompt_formatter.response_format
                    )

                    generic_response = GenericResponse(
                        response_message=response_message,
                        response_errors=response_errors,
                        raw_response=raw_response,
                        raw_request=None,
                        generic_request=generic_request,
                        created_at=batch_created_at,
                        finished_at=datetime.datetime.now(),
                        token_usage=token_usage,
                        response_cost=cost,
                    )
                json.dump(generic_response.model_dump(), f, default=str)
                f.write("\n")

    async def run_batch_operations(self, batch_manager, request_files):
        # For running in a single event loop (so sempahore does not change)
        await batch_manager.submit_batches_from_request_files(
            request_files, self.requests_from_generic_request_file
        )
        await batch_manager.poll_and_process_batches(self.generic_response_file_from_responses)

    def run(
        self,
        dataset: Dataset | None,
        working_dir: str,
        parse_func_hash: str,
        prompt_formatter: PromptFormatter,
    ) -> Dataset:
        """
        Processes a dataset using OpenAI's batch API.

        This function orchestrates the complete batch processing workflow:
        1. Attempts to load cached results if available
        2. Creates request files from the dataset
        3. Submits and processes batches
        4. Creates output dataset files

        Args:
            dataset (Dataset | None): Input dataset to process.
            working_dir (str): Directory for storing intermediate files and results.
            parse_func_hash (str): Hash of the parsing function for cache identification.
            prompt_formatter (PromptFormatter): Formatter for processing prompts and responses.

        Returns:
            Dataset: Processed dataset

        Raises:
            RuntimeError: If batch processing fails or no successful responses are received.
        """
        # load from already completed dataset
        output_dataset = self.attempt_loading_cached_dataset(working_dir, parse_func_hash)
        if output_dataset is not None:
            return output_dataset

        request_files = set(self.create_request_files(dataset, working_dir, prompt_formatter))
        self.prompt_formatter = prompt_formatter

        batch_manager = BatchManager(
            working_dir,
            self.check_interval,
            prompt_formatter,
            delete_successful_batch_files=self.delete_successful_batch_files,
            delete_failed_batch_files=self.delete_failed_batch_files,
        )

        run_in_event_loop(self.run_batch_operations(batch_manager, request_files))

        return self.create_dataset_files(working_dir, parse_func_hash, prompt_formatter)

    def cancel_batches(self, working_dir: str) -> Dataset:
        """
        Cancels all submitted batches and exits the program.

        Args:
            working_dir (str): The directory where submitted batch object file is stored.
        """
        batch_manager = BatchManager(
            working_dir,
            self.check_interval,
            delete_successful_batch_files=self.delete_successful_batch_files,
            delete_failed_batch_files=self.delete_failed_batch_files,
        )

        run_in_event_loop(batch_manager.cancel_batches())
        logger.warning("Exiting program after batch cancellation.")
        os._exit(1)


@dataclass
class BatchStatusTracker:
    # total number of requests in all request files
    n_total_requests: int = 0

    # request files that have not been submitted yet
    unsubmitted_request_files: list[str] = field(default_factory=list)

    # batches in OpenAI
    submitted_batches: dict[str, Batch] = field(default_factory=dict)
    finished_batches: dict[str, Batch] = field(default_factory=dict)
    downloaded_batches: dict[str, Batch] = field(default_factory=dict)

    @property
    def n_total_batches(self) -> int:
        return (
            self.n_unsubmitted_request_files
            + self.n_submitted_batches
            + self.n_finished_batches
            + self.n_downloaded_batches
        )

    @property
    def n_unsubmitted_request_files(self) -> int:
        return len(self.unsubmitted_request_files)

    @property
    def n_submitted_batches(self) -> int:
        return len(self.submitted_batches)

    @property
    def n_finished_batches(self) -> int:
        return len(self.finished_batches)

    @property
    def n_downloaded_batches(self) -> int:
        return len(self.downloaded_batches)

    @property
    def n_finished_requests(self) -> int:
        batches = list(self.submitted_batches.values()) + list(self.finished_batches.values())
        return sum(b.request_counts.completed + b.request_counts.failed for b in batches)

    @property
    def n_downloaded_requests(self) -> int:
        batches = list(self.downloaded_batches.values())
        return sum(b.request_counts.completed + b.request_counts.failed for b in batches)

    @property
    def n_finished_or_downloaded_requests(self) -> int:
        return self.n_finished_requests + self.n_downloaded_requests

    @property
    def n_submitted_finished_or_downloaded_batches(self) -> int:
        return self.n_submitted_batches + self.n_finished_batches + self.n_downloaded_batches

    @property
    def n_finished_or_downloaded_batches(self) -> int:
        return self.n_finished_batches + self.n_downloaded_batches

    def mark_as_submitted(self, request_file: str, batch_object: Batch, n_requests: int):
        assert request_file in self.unsubmitted_request_files
        assert n_requests > 0
        self.unsubmitted_request_files.remove(request_file)
        self.submitted_batches[batch_object.id] = batch_object
        self.n_total_requests += n_requests
        logger.debug(f"Marked {request_file} as submitted with batch {batch_object.id}")

    def mark_as_finished(self, batch_object: Batch):
        assert batch_object.id in self.submitted_batches
        self.submitted_batches.pop(batch_object.id)
        self.finished_batches[batch_object.id] = batch_object
        logger.debug(f"Marked batch {batch_object.id} as finished")

    def mark_as_downloaded(self, batch_object: Batch):
        assert batch_object.id in self.finished_batches
        self.finished_batches.pop(batch_object.id)
        self.downloaded_batches[batch_object.id] = batch_object
        logger.debug(f"Marked batch {batch_object.id} as downloaded")

    def update_submitted(self, batch_object: Batch):
        assert batch_object.id in self.submitted_batches
        self.submitted_batches[batch_object.id] = batch_object
        logger.debug(f"Updated submitted batch {batch_object.id} with new request counts")

    def __str__(self) -> str:
        """Returns a human-readable string representation of the batch status."""
        status_lines = [
            f"Total batches: {self.n_total_batches}",
            f"Unsubmitted files: {self.n_unsubmitted_request_files}",
            f"Submitted batches: {self.n_submitted_batches}",
            f"Finished batches: {self.n_finished_batches}",
            f"Downloaded batches: {self.n_downloaded_batches}",
            "",
            f"Total requests: {self.n_total_requests}",
            f"Finished requests: {self.n_finished_requests}",
            f"Downloaded requests: {self.n_downloaded_requests}",
        ]
        return "\n".join(status_lines)


def request_file_to_response_file(request_file: str, working_dir: str) -> str:
    """
    Converts a request file path to its corresponding response file path.

    Args:
        request_file (str): Path to the request file (e.g., "requests_0.jsonl")
        working_dir (str): Working directory containing the files

    Returns:
        str: Path to the corresponding response file (e.g., "responses_0.jsonl")
    """
    request_file_idx = request_file.split("/")[-1].split("_", 1)[1]
    return f"{working_dir}/responses_{request_file_idx}"


def response_file_to_request_file(response_file: str, working_dir: str) -> str:
    """
    Converts a response file path to its corresponding request file path.

    Args:
        response_file (str): Path to the response file (e.g., "responses_0.jsonl")
        working_dir (str): Working directory containing the files

    Returns:
        str: Path to the corresponding request file (e.g., "requests_0.jsonl")
    """
    response_file_idx = response_file.split("/")[-1].split("_", 1)[1]
    return f"{working_dir}/requests_{response_file_idx}"


def requests_from_api_specific_request_file(self, request_file: str) -> list[dict]:
    with open(request_file, "r") as file:
        return file.read().splitlines()


def api_specific_response_file_from_responses(
    responses: str, batch: Batch, response_file: str
) -> str | None:
    open(response_file, "w").write(responses.text)


class BatchManager:
    def __init__(
        self,
        working_dir: str,
        check_interval: int = 60,
        prompt_formatter: PromptFormatter | None = None,
        delete_successful_batch_files: bool = False,
        delete_failed_batch_files: bool = False,
    ) -> None:
        """Initialize BatchManager to handle OpenAI batch processing operations.

        Args:
            working_dir (str): Directory for storing batch-related files including requests, responses,
                and tracking files.
            check_interval (int): Time interval (in seconds) between batch status checks.
            prompt_formatter (PromptFormatter): Formatter used to process prompts and validate responses.
            delete_successful_batch_files (bool): Whether to delete input/output files from OpenAI
                after successful batch completion.
            delete_failed_batch_files (bool): Whether to delete input/error files from OpenAI
                after batch failure.
        """
        self.client = AsyncOpenAI()
        self.check_interval = check_interval
        self.working_dir = working_dir
        self.tracker = BatchStatusTracker()
        self.prompt_formatter = prompt_formatter
        self.semaphore = asyncio.Semaphore(MAX_CONCURRENT_BATCH_OPERATIONS)
        self.delete_successful_batch_files = delete_successful_batch_files
        self.delete_failed_batch_files = delete_failed_batch_files
        self._submitted_batch_objects_file_lock = asyncio.Lock()
        self._downloaded_batch_objects_file_lock = asyncio.Lock()
        self.submitted_batch_objects_file = (
            f"{working_dir}/batch_objects_submitted_{self.client.api_key[-4:]}.jsonl"
        )
        self.downloaded_batch_objects_file = (
            f"{working_dir}/batch_objects_downloaded_{self.client.api_key[-4:]}.jsonl"
        )
        self.batch_submit_pbar: tqdm | None = None
        self.request_pbar: tqdm | None = None

    def create_batch_file(self, api_specific_requests: list[dict]) -> str:
        """
        Creates a batch file from a list of API-specific requests.

        Args:
            api_specific_requests (list[dict]): List of API-specific request bodies

        Returns:
            str: The encoded file content ready for upload

        Raises:
            ValueError: If the batch file contains more requests than OpenAI supports
        """
        n_requests = len(api_specific_requests)
        if n_requests > MAX_REQUESTS_PER_BATCH:
            raise ValueError(
                f"Batch file contains {n_requests:,} requests, "
                f"which is more than the maximum of {MAX_REQUESTS_PER_BATCH:,} requests per batch that OpenAI supports. "
                f"Preventing batch submission. Please reduce `batch_size`."
            )

        # Join requests with newlines and encode to bytes for upload
        file_content = "\n".join(api_specific_requests).encode()
        file_content_size = len(file_content)
        logger.debug(
            f"Batch file content size: {file_content_size / (1024*1024):.2f} MB ({file_content_size:,} bytes)"
        )
        if file_content_size > MAX_BYTES_PER_BATCH:
            raise ValueError(
                f"Batch file content size {file_content_size:,} bytes "
                f"is greater than the maximum of {MAX_BYTES_PER_BATCH:,} bytes per batch that OpenAI supports. "
                f"Please reduce your batch size or request content size (via prompt_func and response_format)."
            )
        return file_content

    async def upload_batch_file(self, file_content: bytes) -> str:
        """
        Uploads a batch file to OpenAI and waits until ready.

        Args:
            file_content (bytes): The encoded file content to upload

        Returns:
            str: The uploaded file object from OpenAI
        """
        try:
            batch_file_upload = await self.client.files.create(file=file_content, purpose="batch")
        except Exception as e:
            logger.error(f"Error uploading batch file: {e}")
            raise e

        # When submitting a file, sometimes the file is not ready immediately for status checking
        # Which results in a file not found error, so we briefly pause before checking the status
        await asyncio.sleep(1)

        try:
            batch_file_upload = await self.client.files.wait_for_processing(batch_file_upload.id)
        except Exception as e:
            logger.error(f"Error waiting for batch file to be processed: {e}")
            raise e

        logger.debug(f"File uploaded with id {batch_file_upload.id}")

        return batch_file_upload

    async def create_batch(self, batch_file_id: str, metadata: dict) -> Batch:
        """
        Creates a batch job with OpenAI using an uploaded file.

        Args:
            batch_file_id (str): ID of the uploaded file to use for the batch
            metadata (dict): Metadata to be included with the batch

        Returns:
            Batch: The created batch object from OpenAI

        Raises:
            Exception: If batch creation fails
        """
        try:
            batch_object = await self.client.batches.create(
                input_file_id=batch_file_id,
                endpoint="/v1/chat/completions",
                completion_window="24h",
                metadata=metadata,
            )
            logger.debug(f"Batch submitted with id {batch_object.id}")
        except Exception as e:
            logger.error(f"Error submitting batch: {e}")
            raise e
        return batch_object

    async def submit_batch(self, requests: list[dict], metadata: dict) -> Batch:
        """
        Handles the complete batch submission process.

        Args:
            requests (list[dict]): List of API-specific requests to submit
            metadata (dict): Metadata to be included with the batch

        Returns:
            Batch: The created batch object from OpenAI

        Side Effects:
            - Updates tracker with submitted batch status
            - Appends batch object to submitted_batch_objects_file
        """
        async with self.semaphore:
            file_content = self.create_batch_file(requests)
            batch_file_upload = await self.upload_batch_file(file_content)
            batch_object = await self.create_batch(batch_file_upload.id, metadata)

            # Simplified file writing
            with open(self.submitted_batch_objects_file, "a") as f:
                json.dump(batch_object.model_dump(), f, default=str)
                f.write("\n")
                f.flush()

            return batch_object

    async def cancel_batches(self):
        if not os.path.exists(self.submitted_batch_objects_file):
            logger.warning("No batches to be cancelled, but cancel_batches=True.")
        else:
            logger.info(f"Batch objects file exists, cancelling all batches.")
            batch_ids = []
            with open(self.submitted_batch_objects_file, "r") as f:
                for line in f:
                    batch_obj = json.loads(line.strip())
                    batch_ids.append(batch_obj["id"])
            tasks = [self.cancel_batch(batch_id) for batch_id in batch_ids]
            results = await asyncio.gather(*tasks)
            failed = abs(sum(results))
            logger.warning(
                f"{len(results)-failed:,} out of {len(results):,} batches successfully cancelled"
            )

    async def retrieve_batch(self, batch_id: str) -> Batch:
        try:
            batch_object = await self.client.batches.retrieve(batch_id)
        except Exception as e:
            logger.error(f"Error checking previously submitted batch: {e}")
            raise e
        return batch_object

    async def cancel_batch(self, batch_id: str) -> int:
        async with self.semaphore:
            batch_object = await self.retrieve_batch(batch_id)
            if batch_object.status == "completed":
                logger.warning(f"Batch {batch_id} is already completed, cannot cancel")
                return 0
            try:
                await self.client.batches.cancel(batch_id)
                logger.info(f"Successfully cancelled batch: {batch_id}")
                return 0
            except Exception as e:
                error_msg = str(e)
                logger.error(f"Failed to cancel batch {batch_id}: {error_msg}")
                return -1

    async def submit_batch_from_request_file(
        self,
        request_file: str,
        requests_from_request_file_func: Callable = requests_from_api_specific_request_file,
    ):
        """
        Submits a batch from a request file.

        Args:
            request_file (str): Path to the file containing requests
            requests_from_request_file_func (Callable): Function to parse requests from file

        Side Effects:
            - Updates batch submission progress bar
            - Updates tracker with submitted batch status
        """
        metadata = {"request_file_name": request_file}
        requests = requests_from_request_file_func(request_file)
        batch_object = await self.submit_batch(requests, metadata)
        self.tracker.mark_as_submitted(request_file, batch_object, len(requests))
        self.batch_submit_pbar.update(1)

    async def track_already_submitted_batches(self):
        """
        Tracks previously submitted batches from the submitted batch objects file.

        Side Effects:
            - Updates tracker with previously submitted batch statuses
        """
        if os.path.exists(self.submitted_batch_objects_file):
            with open(self.submitted_batch_objects_file, "r") as f:
                for line in f:
                    batch_object = Batch.model_validate(json.loads(line))
                    request_file_name = batch_object.metadata["request_file_name"]
                    logger.debug(
                        f"Already submitted batch {batch_object.id} for request file {request_file_name}. "
                        f"Getting batch object to update tracker."
                    )
                    batch_object = await self.retrieve_batch(batch_object.id)

                    # Edge case where the batch is still validating, and we need to know the total number of requests
                    if batch_object.status == "validating":
                        n_requests = len(open(request_file_name, "r").readlines())
                        batch_object.request_counts.total = n_requests
                    else:
                        n_requests = batch_object.request_counts.total

                    if request_file_name in self.tracker.unsubmitted_request_files:
                        self.tracker.mark_as_submitted(request_file_name, batch_object, n_requests)
                    else:
                        # batch objects if not unsubmitted, should be downloaded
                        assert batch_object.id in self.tracker.downloaded_batches

        if self.tracker.n_submitted_batches > 0:
            logger.info(
                f"{self.tracker.n_submitted_batches:,} out of {self.tracker.n_total_batches - self.tracker.n_downloaded_batches:,} remaining batches are already submitted."
            )

    def track_already_downloaded_batches(self):
        """
        Tracks previously downloaded batches from the downloaded batch objects files.

        Side Effects:
            - Updates tracker with previously downloaded batch statuses
        """
        downloaded_batch_object_files = set(
            glob.glob(f"{self.working_dir}/batch_objects_downloaded_*.jsonl")
        )
        for downloaded_batch_object_file in downloaded_batch_object_files:
            with open(downloaded_batch_object_file, "r") as f:
                for line in f:
                    batch_object = Batch.model_validate(json.loads(line))
                    request_file = batch_object.metadata["request_file_name"]
                    response_file = request_file_to_response_file(request_file, self.working_dir)
                    assert request_file in self.tracker.unsubmitted_request_files
                    assert os.path.exists(response_file)
                    self.tracker.mark_as_submitted(
                        request_file, batch_object, batch_object.request_counts.total
                    )
                    self.tracker.mark_as_finished(batch_object)
                    self.tracker.mark_as_downloaded(batch_object)

        if self.tracker.n_downloaded_batches > 0:
            logger.info(
                f"{self.tracker.n_downloaded_batches:,} out of {self.tracker.n_total_batches:,} batches already downloaded."
            )

    async def submit_batches_from_request_files(
        self,
        request_files: set[str],
        requests_from_request_file_func: Callable = requests_from_api_specific_request_file,
    ):
        """
        Manages the submission of multiple request files as batches.

        Args:
            request_files (set[str]): Set of paths to request files to process
            requests_from_request_file_func (Callable): Function to parse requests from files

        Side Effects:
            - Updates tracker with batch statuses
            - Creates and updates batch submission progress bar
        """
        self.tracker.unsubmitted_request_files = request_files
        self.track_already_downloaded_batches()
        await self.track_already_submitted_batches()
        # exit early
        if self.tracker.n_unsubmitted_request_files == 0:
            return

        # submit remaining batches
        self.batch_submit_pbar = tqdm(
            total=self.tracker.n_total_batches,
            desc="Submitting batches",
            unit="batch",
            initial=self.tracker.n_submitted_finished_or_downloaded_batches,
        )
        tasks = [
            self.submit_batch_from_request_file(f, requests_from_request_file_func)
            for f in self.tracker.unsubmitted_request_files
        ]
        await asyncio.gather(*tasks)
        self.batch_submit_pbar.close()
        assert self.tracker.unsubmitted_request_files == set()
        logger.debug(
            f"All batch objects submitted and written to {self.submitted_batch_objects_file}"
        )

    async def check_batch_status(self, batch_id: str) -> Batch | None:
        """
        Checks the current status of a batch job.

        Args:
            batch_id (str): The ID of the batch to check

        Returns:
            Batch | None: The batch object if completed (including failures), None if in progress

        Side Effects:
            - Updates tracker with current batch status
            - Updates request completion counts
        """
        async with self.semaphore:
            batch = await self.client.batches.retrieve(batch_id)
            self.tracker.update_submitted(batch)

            n_completed_requests = batch.request_counts.completed
            n_failed_requests = batch.request_counts.failed
            n_total_requests = batch.request_counts.total

            logger.debug(
                f"Batch {batch.id} status: {batch.status} requests: "
                f"{n_completed_requests}/{n_failed_requests}/{n_total_requests} "
                "completed/failed/total"
            )

            finished_statuses = ["completed", "failed", "expired", "cancelled"]
            in_progress_statuses = ["validating", "finalizing", "cancelling", "in_progress"]
            batch_returned = batch.status in finished_statuses
            if batch.status not in in_progress_statuses + finished_statuses:
                logger.warning(f"Unknown batch status: {batch.status}")

            if batch_returned:
                logger.debug(f"Batch {batch.id} returned with status: {batch.status}")
                self.tracker.mark_as_finished(batch)
                return batch

    async def poll_and_process_batches(
        self,
        response_file_from_responses_func: Callable = api_specific_response_file_from_responses,
    ) -> None:
        """Monitors and processes batches until all are completed.

        Continuously polls the status of submitted batches and downloads their results
        when complete. Handles successful completions, failures, expirations, and
        cancellations. Progress is tracked via a progress bar showing completed requests.

        Returns:
            None

        Raises:
            RuntimeError: If none of the submitted batches complete successfully.

        Side Effects:
            - Updates the batch tracker state
            - Creates response files for completed batches
            - Creates and updates requests progress bar
        """
        # progress bar for finished requests
        self.request_pbar = tqdm(
            total=self.tracker.n_total_requests,
            desc="Finished requests in batches",
            unit="request",
            initial=self.tracker.n_finished_or_downloaded_requests,
        )

        # loop until all batches have been returned
        all_response_files = []
        while len(self.tracker.submitted_batches) > 0:
            # check batch status also updates the tracker
            status_tasks = [
                self.check_batch_status(batch_id) for batch_id in self.tracker.submitted_batches
            ]
            batches_to_download = await asyncio.gather(*status_tasks)
            batches_to_download = filter(None, batches_to_download)

            # update progress bar
            self.request_pbar.n = self.tracker.n_finished_or_downloaded_requests
            self.request_pbar.refresh()

            download_tasks = [
                self.download_batch_to_response_file(batch, response_file_from_responses_func)
                for batch in batches_to_download
            ]
            # Failed downloads return None and print any errors that occurred
            all_response_files.extend(await asyncio.gather(*download_tasks))
            if self.tracker.n_finished_or_downloaded_requests < self.tracker.n_total_requests:
                logger.debug(
                    f"Batches returned: {self.tracker.n_finished_or_downloaded_batches:,}/{self.tracker.n_total_batches:,} "
                    f"Requests completed: {self.tracker.n_finished_or_downloaded_requests:,}/{self.tracker.n_total_requests:,}"
                )
                logger.debug(f"Sleeping for {self.check_interval} seconds...")
                await asyncio.sleep(self.check_interval)

        self.request_pbar.close()
        response_files = filter(None, all_response_files)
        if len(self.tracker.downloaded_batches) == 0 or not response_files:
            raise RuntimeError(
                "None of the submitted batches completed successfully. "
                "Please check the logs above and https://platform.openai.com/batches for errors."
            )

    async def delete_file(self, file_id: str, semaphore: asyncio.Semaphore):
        """
        Deletes a file from OpenAI's storage.

        Args:
            file_id (str): The ID of the file to delete
            semaphore (asyncio.Semaphore): Semaphore to limit concurrent operations
        """
        async with semaphore:
            delete_response = await self.client.files.delete(file_id)
            if delete_response.deleted:
                logger.debug(f"Deleted file {file_id}")
            else:
                logger.warning(f"Failed to delete file {file_id}")

    async def download_batch(self, batch: Batch) -> str | None:
        file_content = None
        async with self.semaphore:
            # Completed batches have an output file
            if batch.status == "completed" and batch.output_file_id:
                file_content = await self.client.files.content(batch.output_file_id)
                logger.debug(f"Batch {batch.id} completed and downloaded")

            # Failed batches with an error file
            elif batch.status == "failed" and batch.error_file_id:
                file_content = await self.client.files.content(batch.error_file_id)
                logger.warning(f"Batch {batch.id} failed\n. Errors will be parsed below.")
                if self.delete_failed_batch_files:
                    await self.delete_file(batch.input_file_id, self.semaphore)
                    await self.delete_file(batch.error_file_id, self.semaphore)

            # Failed batches without an error file
            elif batch.status == "failed" and not batch.error_file_id:
                errors = "\n".join([str(error) for error in batch.errors.data])
                logger.error(
                    f"Batch {batch.id} failed and likely failed validation. "
                    f"Batch errors: {errors}. "
                    f"Check https://platform.openai.com/batches/{batch.id} for more details."
                )
                if self.delete_failed_batch_files:
                    await self.delete_file(batch.input_file_id, self.semaphore)

            # Cancelled or expired batches
            elif batch.status == "cancelled" or batch.status == "expired":
                logger.warning(f"Batch {batch.id} was cancelled or expired")
                if self.delete_failed_batch_files:
                    await self.delete_file(batch.input_file_id, self.semaphore)

        return file_content

    async def download_batch_to_response_file(
        self,
        batch: Batch,
        response_file_from_responses_func: Callable = api_specific_response_file_from_responses,
    ) -> str | None:
        """
        Downloads and processes the results of a completed batch.

        Handles successful completions, failures, and error cases. Converts API-specific
        responses to generic responses and calculates costs.

        Args:
            batch (Batch): The completed batch object to process

        Returns:
            str | None: Path to the response file if successful, None if batch failed

        Side Effects:
            - Creates response file with processed results
            - Updates batch tracking state
            - Appends batch object to downloaded batch objects file
            - Optionally deletes batch files from OpenAI
        """
        file_content = await self.download_batch(batch)

        if file_content is None:
            return None

        request_file = batch.metadata["request_file_name"]
        response_file = request_file_to_response_file(request_file, self.working_dir)
        response_file_from_responses_func(file_content, batch, response_file)

        logger.debug(f"Batch {batch.id} written to {response_file}")

        # Simplified file writing
        with open(self.downloaded_batch_objects_file, "a") as f:
            json.dump(batch.model_dump(), f, default=str)
            f.write("\n")
            f.flush()

        logger.debug(f"Batch {batch.id} written to {self.downloaded_batch_objects_file}")

        if self.delete_successful_batch_files:
            await self.delete_file(batch.input_file_id, self.semaphore)
            await self.delete_file(batch.output_file_id, self.semaphore)

        self.tracker.mark_as_downloaded(batch)

        return response_file<|MERGE_RESOLUTION|>--- conflicted
+++ resolved
@@ -6,12 +6,8 @@
 from dataclasses import dataclass, field
 from typing import Callable
 
-<<<<<<< HEAD
 import glob
 import os
-=======
-import aiofiles
->>>>>>> 83280966
 import litellm
 from openai import AsyncOpenAI
 from openai.types import Batch
